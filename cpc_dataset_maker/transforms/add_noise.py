--- conflicted
+++ resolved
@@ -98,12 +98,7 @@
         print(
             f"Add noise to audio files with a random SNR between {snr_min} and {snr_max}"
         )
-<<<<<<< HEAD
         self.reverb_transform = Reverb(dir_impulse_response)
-
-        self.load_noise_db(crossfading_duration, sample_rate)
-=======
->>>>>>> a1d77924
 
     def load_noise_db(
         self,
